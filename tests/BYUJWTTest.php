--- conflicted
+++ resolved
@@ -43,11 +43,14 @@
         $this->assertEquals(BYUJWT::BYU_JWT_HEADER_ORIGINAL, "X-JWT-Assertion-Original");
     }
 
+    public function testJTWVerifySuccesful()
+    {
+        //Verify false when JWT Expiration does not exist
+        $this->assertSame(false, BYUJWT::verifyJWT("Good JWT", "Well-known URL here"));
+        $this->assertSame(false, BYUJWT::verifyJWT("Good JWT"));
+
     public function testJTWDecodeSuccesful()
     {
-        //Verify false when JWT Expiration does not exist
-<<<<<<< HEAD
-        $this->assertSame(false, BYUJWT::verifyJWT("Good JWT", "Well-known URL here"));
 				$decodedJwt = BYUJWT::jwtDecoded("Good JWT", "Well-known UTL here");
 				$this->assertSame("649019965", $decodedJwt.byu.client.byuId);
 				$this->assertSame("CLIENT_SUBSCRIBER", $decodedJwt.byu.client.claim_source);
@@ -86,8 +89,5 @@
 				$this->assertSame("Bronze", $decodedJwt.wso2.tier);
 				$this->assertSame("APPLICATION", $decodedJwt.wso2.userType);
 				$this->assertSame("v1", $decodedJwt.wso2.version);
-=======
-        $this->assertSame(false, BYUJWT::verifyJWT("Good JWT"));
->>>>>>> 1522acf4
     }
 }