<?php

use BYU\JWT\BYUJWT;
use PHPUnit\Framework\TestCase;

/**
 * @covers BYUJWT
 */
final class BYUJWTTest extends TestCase
{
    public function testInvalidJWTReturnError()
    {
        //Using assertSame instead of assertEquals in this case, because
        //we want to ensure actual boolean "false" instead of "falsy" values
        //like void, null, 0, etc.
        $this->assertSame(false, BYUJWT::verifyJWT("Um, some bad JWT here", "Well-known URL here"));
    }

    public function testExpiredJWTReturnError()
    {
        // Expired JWT for a bot user
        $expiredJWT = "eyJ0eXAiOiJKV1QiLCJhbGciOiJSUzI1NiIsIng1dCI6IlpUUm1NMk5tWkRabFlUZG1aRFJqWVdJME1tTXpZamd4WWpNd1lXUXhNems0TnpFd09EVmxNdyJ9.eyJpc3MiOiJodHRwczovL2FwaS5ieXUuZWR1IiwiZXhwIjoxNDg5NzY4MTczLCJodHRwOi8vd3NvMi5vcmcvY2xhaW1zL3N1YnNjcmliZXIiOiJCWVUvYWRkZHJvcCIsImh0dHA6Ly93c28yLm9yZy9jbGFpbXMvYXBwbGljYXRpb25pZCI6IjIwODUiLCJodHRwOi8vd3NvMi5vcmcvY2xhaW1zL2FwcGxpY2F0aW9ubmFtZSI6IkRlZmF1bHRBcHBsaWNhdGlvbiIsImh0dHA6Ly93c28yLm9yZy9jbGFpbXMvYXBwbGljYXRpb250aWVyIjoiVW5saW1pdGVkIiwiaHR0cDovL3dzbzIub3JnL2NsYWltcy9hcGljb250ZXh0IjoiL2VjaG8vdjEiLCJodHRwOi8vd3NvMi5vcmcvY2xhaW1zL3ZlcnNpb24iOiJ2MSIsImh0dHA6Ly93c28yLm9yZy9jbGFpbXMvdGllciI6IkJyb256ZSIsImh0dHA6Ly93c28yLm9yZy9jbGFpbXMva2V5dHlwZSI6IlBST0RVQ1RJT04iLCJodHRwOi8vd3NvMi5vcmcvY2xhaW1zL3VzZXJ0eXBlIjoiQVBQTElDQVRJT04iLCJodHRwOi8vd3NvMi5vcmcvY2xhaW1zL2VuZHVzZXIiOiJhZGRkcm9wQGNhcmJvbi5zdXBlciIsImh0dHA6Ly93c28yLm9yZy9jbGFpbXMvZW5kdXNlclRlbmFudElkIjoiLTEyMzQiLCJodHRwOi8vd3NvMi5vcmcvY2xhaW1zL2NsaWVudF9pZCI6IjVnekxqTVVjeDdxdXQzTXVTZjl4cjhHVjJCQWEiLCJodHRwOi8vYnl1LmVkdS9jbGFpbXMvY2xpZW50X3Jlc3Rfb2ZfbmFtZSI6IkFkZCIsImh0dHA6Ly9ieXUuZWR1L2NsYWltcy9jbGllbnRfcGVyc29uX2lkIjoiMzc3MjI4MDYyIiwiaHR0cDovL2J5dS5lZHUvY2xhaW1zL2NsaWVudF9zb3J0X25hbWUiOiJEcm9wLCBBZGQiLCJodHRwOi8vYnl1LmVkdS9jbGFpbXMvY2xpZW50X2NsYWltX3NvdXJjZSI6IkNMSUVOVF9TVUJTQ1JJQkVSIiwiaHR0cDovL2J5dS5lZHUvY2xhaW1zL2NsaWVudF9uZXRfaWQiOiJhZGRkcm9wIiwiaHR0cDovL2J5dS5lZHUvY2xhaW1zL2NsaWVudF9zdWJzY3JpYmVyX25ldF9pZCI6ImFkZGRyb3AiLCJodHRwOi8vYnl1LmVkdS9jbGFpbXMvY2xpZW50X25hbWVfc3VmZml4IjoiICIsImh0dHA6Ly9ieXUuZWR1L2NsYWltcy9jbGllbnRfc3VybmFtZSI6IkRyb3AiLCJodHRwOi8vYnl1LmVkdS9jbGFpbXMvY2xpZW50X3N1cm5hbWVfcG9zaXRpb24iOiJMIiwiaHR0cDovL2J5dS5lZHUvY2xhaW1zL2NsaWVudF9uYW1lX3ByZWZpeCI6IiAiLCJodHRwOi8vYnl1LmVkdS9jbGFpbXMvY2xpZW50X2J5dV9pZCI6IjY0OTAxOTk2NSIsImh0dHA6Ly9ieXUuZWR1L2NsYWltcy9jbGllbnRfcHJlZmVycmVkX2ZpcnN0X25hbWUiOiJBZGQifQ.luAysmbldL0Hn1PO1TeHSba79tiVwnaEFLPMknsX5xegqExrJXs_FEge8R7PWj-KnjCMZt1QZbUeDz9boBWednXORSIHOk8TIZzM1hc3kM883sQXRbe9hiTfnoWf0zN2i9B6LBV1vqSFgJu7-PP_kAk0E1kfi7TcbWjecYc9H6vBijHrguh-WvwLuHg5qjC7en-FWcoYO_yM1oWvNajrUUdFbW6WC7lgkvnAPqreNlCuRA23uk45incuMNyFtldlMVOtAsqxRFgpydnujmnuP-l8gU2L1zFXdOkj-gTmq4v-sMCS2crrYW4MIVy5ObqlsQMOisjqturQLuxLo9fYpQ";

        $this->assertSame(false, BYUJWT::verifyJWT($expiredJWT, "https://api.byu.edu"));
    }
<<<<<<< HEAD
}
=======
    
>>>>>>> f755a633
    public function testJWTWithNoExpiration()
    {
        //Verify false when JWT Expiration does not exist
        $this->assertSame(false, BYUJWT::verifyJWT("Seemingly good JWT with no expiration", "Well-known URL here"));
    }
<<<<<<< HEAD

    public function testHeaderConstants()
    {
        $this->assertSame(true, BYUJWT::BYU_JWT_HEADER_CURRENT, "X-JWT-Assertion");
        $this->assertSame(true, BYUJWT::BYU_JWT_HEADER_ORIGINAL, "X-JWT-Assertion-Original");
    }
}
=======
    
    public function testJTWDecodeSuccesful()
    {
        //Verify false when JWT Expiration does not exist
        $this->assertSame(false, BYUJWT::verifyJWT("Good JWT", "Well-known URL here"));
    }
    
}

    
>>>>>>> f755a633
<|MERGE_RESOLUTION|>--- conflicted
+++ resolved
@@ -23,17 +23,12 @@
 
         $this->assertSame(false, BYUJWT::verifyJWT($expiredJWT, "https://api.byu.edu"));
     }
-<<<<<<< HEAD
 }
-=======
-    
->>>>>>> f755a633
     public function testJWTWithNoExpiration()
     {
         //Verify false when JWT Expiration does not exist
         $this->assertSame(false, BYUJWT::verifyJWT("Seemingly good JWT with no expiration", "Well-known URL here"));
     }
-<<<<<<< HEAD
 
     public function testHeaderConstants()
     {
@@ -41,15 +36,10 @@
         $this->assertSame(true, BYUJWT::BYU_JWT_HEADER_ORIGINAL, "X-JWT-Assertion-Original");
     }
 }
-=======
-    
     public function testJTWDecodeSuccesful()
     {
         //Verify false when JWT Expiration does not exist
         $this->assertSame(false, BYUJWT::verifyJWT("Good JWT", "Well-known URL here"));
     }
     
-}
-
-    
->>>>>>> f755a633
+}